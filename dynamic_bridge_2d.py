import numpy as np
import networkx as nx
import matplotlib.pyplot as plt
from enum import Enum
from collections import deque
import copy
from datetime import datetime
import os

class ModuleType(Enum):
    """Enum for different types of modules in the system"""
    SOURCE = 1      # Source modules that need to move to targets
    TARGET = 2      # Target positions where source modules should go
    STRUCTURE = 3   # Static structure modules (part of the original configuration)
    UNUSED = 4      # Modules not initially part of any path (can form bridges)
    BRIDGE = 5      # Modules that have been repurposed as bridge components
    EMPTY = 6       # Empty space (no module)

class Module:
    """Class representing a single module in the 2D grid"""
    def __init__(self, id, x, y, module_type):
        self.id = id
        self.x = x
        self.y = y
        self.type = module_type
        self.occupied = module_type != ModuleType.EMPTY
        self.moving_module = None  # If this is a structure module, it may have a moving module on it
    
    def __repr__(self):
        return f"Module({self.id}, ({self.x}, {self.y}), {self.type})"
    
    def get_position(self):
        return (self.x, self.y)
    
    def is_adjacent_to(self, other_module):
        """Check if this module is adjacent to another module (including diagonals)"""
        dx = abs(self.x - other_module.x)
        dy = abs(self.y - other_module.y)
        return (dx <= 1 and dy <= 1) and (dx + dy > 0)  # Adjacent but not the same

class DynamicBridgeSystem:
    """Main class for the dynamic bridge 2D system"""
    def __init__(self, width, height):
        self.width = width
        self.height = height
        self.grid = [[None for _ in range(width)] for _ in range(height)]
        self.modules = {}  # Dictionary of all modules by ID
        self.source_modules = []  # List of source modules
        self.target_positions = []  # List of target positions
        self.flow_graph = nx.DiGraph()  # Graph for flow calculations
        self.bridge_candidates = []  # List of unused modules that can form bridges
        
        # Super source and sink for flow calculations
        self.super_source = 'Super_S'
        self.super_sink = 'Super_T'
        
        # Additional parameters
        self.allow_diagonal_moves = True  # Allow diagonal movement of modules
    
    def add_module(self, id, x, y, module_type):
        """Add a module to the system"""
        if x < 0 or x >= self.width or y < 0 or y >= self.height:
            raise ValueError(f"Position ({x}, {y}) is outside the grid")
        
        module = Module(id, x, y, module_type)
        self.grid[y][x] = module
        self.modules[id] = module
        
        # Track special module types
        if module_type == ModuleType.SOURCE:
            self.source_modules.append(module)
        elif module_type == ModuleType.TARGET:
            self.target_positions.append(module)
        elif module_type == ModuleType.UNUSED:
            self.bridge_candidates.append(module)
    
    def is_connected(self, module, exclude_module=None):
        """Check if a module is connected to the structure (has at least one neighbor)"""
        neighbors = self.get_adjacent_modules(module)
        
        # Filter out the excluded module if specified
        if exclude_module:
            neighbors = [n for n in neighbors if n.id != exclude_module.id]
        
        # Check if there's at least one non-empty adjacent module
        return any(n.type != ModuleType.EMPTY for n in neighbors)
    
    def get_adjacent_modules(self, module, include_diagonals=True):
        """Get all adjacent modules (including diagonals if specified)"""
        adjacent_modules = []
        
        # Define offsets for adjacent cells (8-connectivity if include_diagonals=True)
        offsets = [(0, 1), (1, 0), (0, -1), (-1, 0)]  # 4-connectivity (up, right, down, left)
        
        if include_diagonals:
            offsets.extend([(1, 1), (1, -1), (-1, -1), (-1, 1)])  # Add diagonal offsets
        
        for dx, dy in offsets:
            new_x, new_y = module.x + dx, module.y + dy
            
            # Check if position is within grid bounds
            if 0 <= new_x < self.width and 0 <= new_y < self.height:
                adj_module = self.grid[new_y][new_x]
                if adj_module is not None:
                    adjacent_modules.append(adj_module)
        
        return adjacent_modules
    
    def initialize_from_example(self):
        """Initialize the system with the new configuration from the image"""
        # Create a grid based on the new image
        # We need a larger grid for this layout (8x13)
        self.width = 13
        self.height = 9
        self.grid = [[None for _ in range(self.width)] for _ in range(self.height)]
        
        # Sources (left side, red interior) - in the middle rows
        for y in range(2, 7):
            self.add_module(f"S_{y-2}", 0, y, ModuleType.SOURCE)
        
        # Structure modules (white circles with black outline)
        # Left column
        for y in range(9):
            for x in range(1, 5):
                self.add_module(f"M_L_{y}_{x}", x, y, ModuleType.STRUCTURE)
        
        # Right column
        for y in range(9):
            for x in range(8, 12):
                self.add_module(f"M_R_{y}_{x}", x, y, ModuleType.STRUCTURE)
        
        # Bridge in the middle (row 4, which is the 3rd row from the top of the sources)
        for x in range(5, 8):
            self.add_module(f"M_B_{x}", x, 4, ModuleType.STRUCTURE)
        
        # Targets (right side, green outline) - in the middle rows
        for y in range(2, 7):
            self.add_module(f"T_{y-2}", 12, y, ModuleType.TARGET)
        
        # Mark remaining spaces as empty
        for y in range(self.height):
            for x in range(self.width):
                if self.grid[y][x] is None:
                    self.add_module(f"E_{y}_{x}", x, y, ModuleType.EMPTY)
    
    def visualize_grid(self, title="Dynamic Bridge System", show=True, save_path=None):
        """Visualize the current state of the grid"""
        fig, ax = plt.subplots(figsize=(15, 8))
        
        # Colors for different module types (fill and outline)
        fill_colors = {
            ModuleType.SOURCE: 'red',
            ModuleType.TARGET: 'white',  # Targets are white with green outline
            ModuleType.STRUCTURE: 'white',
            ModuleType.UNUSED: 'white',
            ModuleType.BRIDGE: 'orange',
            ModuleType.EMPTY: 'white'
        }
        
        edge_colors = {
            ModuleType.SOURCE: 'black',
            ModuleType.TARGET: 'green',
            ModuleType.STRUCTURE: 'black',
            ModuleType.UNUSED: 'gray',
            ModuleType.BRIDGE: 'orange',
            ModuleType.EMPTY: 'none'  # No edge for empty space
        }
        
        # Flag for whether to fill the circle
        fill_module = {
            ModuleType.SOURCE: True,
            ModuleType.TARGET: False,
            ModuleType.STRUCTURE: False,
            ModuleType.UNUSED: False,
            ModuleType.BRIDGE: True,
            ModuleType.EMPTY: False
        }
        
        # Plotting each module
        for y in range(self.height):
            for x in range(self.width):
                module = self.grid[y][x]
                if module:
                    if module.type == ModuleType.EMPTY:
                        continue  # Skip drawing empty spaces
                    
                    # Base circle for the module
                    circle = plt.Circle(
                        (x, self.height - 1 - y), 
                        0.4, 
                        fill=fill_module[module.type],
                        edgecolor=edge_colors[module.type], 
                        facecolor=fill_colors[module.type],
                        linewidth=2
                    )
                    ax.add_patch(circle)
                    
                    # Add a label for bridge modules
                    if module.type == ModuleType.BRIDGE:
                        plt.text(x, self.height - 1 - y, "B", ha='center', va='center', 
                               fontsize=10, fontweight='bold', color='black')
        
        # Set plot properties
        ax.set_xlim(-1, self.width)
        ax.set_ylim(-1, self.height)
        ax.set_aspect('equal')
        ax.grid(True)
        ax.set_title(title)
        
        # Add a legend
        legend_elements = [
            plt.Line2D([0], [0], marker='o', color='w', markerfacecolor='red', 
                      markeredgecolor='black', markersize=15, label='Source'),
            plt.Line2D([0], [0], marker='o', color='w', markerfacecolor='white', 
                      markeredgecolor='green', markersize=15, label='Target'),
            plt.Line2D([0], [0], marker='o', color='w', markerfacecolor='white', 
                      markeredgecolor='black', markersize=15, label='Structure'),
            plt.Line2D([0], [0], marker='o', color='w', markerfacecolor='white', 
                      markeredgecolor='gray', markersize=15, label='Unused'),
            plt.Line2D([0], [0], marker='o', color='w', markerfacecolor='orange', 
                      markeredgecolor='orange', markersize=15, label='Bridge')
        ]
        ax.legend(handles=legend_elements, loc='upper right')
        
        # Save if path provided
        if save_path:
            plt.savefig(save_path, dpi=300, bbox_inches='tight')
        
        # Show if requested
        if show:
            plt.show()
        else:
            plt.close()

    def build_flow_graph(self):
        """Build a flow graph for Edmonds-Karp algorithm"""
        # Create a fresh DiGraph
        self.flow_graph = nx.DiGraph()
        
        # Add nodes for all modules
        for module_id, module in self.modules.items():
            if module.type != ModuleType.EMPTY:
                self.flow_graph.add_node(module_id, pos=(module.x, module.y), type=module.type)
        
        # Add super source and sink
        self.flow_graph.add_node(self.super_source, pos=(-1, self.height//2), type='super_source')
        self.flow_graph.add_node(self.super_sink, pos=(self.width, self.height//2), type='super_sink')
        
        # Connect source modules to super source with capacity 1
        for source in self.source_modules:
            self.flow_graph.add_edge(self.super_source, source.id, capacity=1)
        
        # Connect target positions to super sink with capacity 1
        for target in self.target_positions:
            self.flow_graph.add_edge(target.id, self.super_sink, capacity=1)
        
        # Identify original bridge modules (in row 4)
        original_bridge_ids = ["M_B_5", "M_B_6", "M_B_7"]
        
        # Connect adjacent structure modules
        structure_modules = [m for m in self.modules.values() 
                            if m.type in [ModuleType.STRUCTURE, ModuleType.BRIDGE]]
        
        for i, module1 in enumerate(structure_modules):
            for module2 in structure_modules[i+1:]:
                if module1.is_adjacent_to(module2):
<<<<<<< HEAD
                    # Determine capacity based on module types and IDs
                    if module1.id in original_bridge_ids or module2.id in original_bridge_ids:
                        # Original bridge modules have very limited capacity (0.5)
                        capacity = 1
                    elif module1.type == ModuleType.BRIDGE or module2.type == ModuleType.BRIDGE:
                        # New bridge modules have capacity 1
                        capacity = 1
                    else:
                        # Regular structure modules have capacity 10
                        capacity = 10
                    
                    # Add bidirectional edges with appropriate capacity
                    self.flow_graph.add_edge(module1.id, module2.id, capacity=capacity)
                    self.flow_graph.add_edge(module2.id, module1.id, capacity=capacity)
=======
                    # Add bidirectional edges with capacity 10 (increased from 1)
                    self.flow_graph.add_edge(module1.id, module2.id, capacity=1)
                    self.flow_graph.add_edge(module2.id, module1.id, capacity=1)
>>>>>>> e3ab1bde
        
        # Connect sources to adjacent structure modules
        for source in self.source_modules:
            adjacent_modules = self.get_adjacent_modules(source)
            for adj in adjacent_modules:
                if adj.type in [ModuleType.STRUCTURE, ModuleType.BRIDGE]:
<<<<<<< HEAD
                    # Determine capacity based on module ID
                    if adj.id in original_bridge_ids:
                        capacity = 0.5
                    elif adj.type == ModuleType.BRIDGE:
                        capacity = 1
                    else:
                        capacity = 10
                    self.flow_graph.add_edge(source.id, adj.id, capacity=capacity)
=======
                    self.flow_graph.add_edge(source.id, adj.id, capacity=1)  # Increased from 1
>>>>>>> e3ab1bde
        
        # Connect targets to adjacent structure modules
        for target in self.target_positions:
            adjacent_modules = self.get_adjacent_modules(target)
            for adj in adjacent_modules:
                if adj.type in [ModuleType.STRUCTURE, ModuleType.BRIDGE]:
<<<<<<< HEAD
                    # Determine capacity based on module ID
                    if adj.id in original_bridge_ids:
                        capacity = 0.5
                    elif adj.type == ModuleType.BRIDGE:
                        capacity = 1
                    else:
                        capacity = 10
                    self.flow_graph.add_edge(adj.id, target.id, capacity=capacity)
=======
                    self.flow_graph.add_edge(adj.id, target.id, capacity=1)  # Increased from 1
>>>>>>> e3ab1bde
        
        return self.flow_graph

    def calculate_max_flow(self):
        """Calculate maximum flow using Edmonds-Karp algorithm"""
        # Ensure flow graph is built
        if not self.flow_graph or len(self.flow_graph.edges) == 0:
            self.build_flow_graph()
        
        # Calculate maximum flow
        flow_value, flow_dict = nx.maximum_flow(
            self.flow_graph, self.super_source, self.super_sink, 
            flow_func=nx.algorithms.flow.edmonds_karp
        )
        
        # Update graph with flow values
        for u in flow_dict:
            for v, flow in flow_dict[u].items():
                self.flow_graph[u][v]['flow'] = flow
        
        return flow_value, flow_dict

    def identify_unused_modules(self):
        """Identify structure modules that are not used in any flow path"""
        # Ensure we have calculated the flow
        if not hasattr(self.flow_graph, 'edges') or not any('flow' in data for _, _, data in self.flow_graph.edges(data=True)):
            self.calculate_max_flow()
        
        # Reset the bridge candidates list
        self.bridge_candidates = []
        
        # Find structure modules with no flow
        for module_id, module in self.modules.items():
            if module.type == ModuleType.STRUCTURE:
                # Check if this module has any flow going through it
                has_flow = False
                
                # Check all edges connected to this module
                if module_id in self.flow_graph:
                    for _, v, data in self.flow_graph.out_edges(module_id, data=True):
                        if data.get('flow', 0) > 0:
                            has_flow = True
                            break
                
                # If no flow, mark as unused and add to bridge candidates
                if not has_flow:
                    module.type = ModuleType.UNUSED
                    self.bridge_candidates.append(module)
        
        return self.bridge_candidates

    def visualize_flow(self, title="Flow Visualization", show=True, save_path=None):
        """Visualize the flow graph with flow values"""
        if not hasattr(self.flow_graph, 'edges') or len(self.flow_graph.edges) == 0:
            print("Flow graph not built. Run calculate_max_flow() first.")
            return
        
        # Create figure
        fig, ax = plt.subplots(figsize=(15, 8))
        
        # Get positions from the grid
        pos = {}
        for node in self.flow_graph.nodes():
            if node == self.super_source:
                pos[node] = (-1, self.height//2)
            elif node == self.super_sink:
                pos[node] = (self.width, self.height//2)
            else:
                module = self.modules.get(node)
                if module:
                    pos[node] = (module.x, self.height - 1 - module.y)
        
        # Draw nodes with different colors based on type
        node_colors = []
        for node in self.flow_graph.nodes():
            if node == self.super_source:
                node_colors.append('gold')
            elif node == self.super_sink:
                node_colors.append('purple')
            elif node in self.modules:
                module = self.modules[node]
                if module.type == ModuleType.SOURCE:
                    node_colors.append('red')
                elif module.type == ModuleType.TARGET:
                    node_colors.append('green')
                elif module.type == ModuleType.STRUCTURE:
                    node_colors.append('black')
                elif module.type == ModuleType.UNUSED:
                    node_colors.append('gray')
                elif module.type == ModuleType.BRIDGE:
                    node_colors.append('orange')
                else:
                    node_colors.append('white')
        
        # Draw nodes
        nx.draw_networkx_nodes(self.flow_graph, pos, node_color=node_colors, 
                              node_size=500, alpha=0.8)
        
        # Draw edges with flow values
        edges_with_flow = [(u, v) for u, v, data in self.flow_graph.edges(data=True) 
                          if data.get('flow', 0) > 0]
        
        # Draw edges with flow (thicker, red)
        if edges_with_flow:
            edge_width = [self.flow_graph[u][v].get('flow', 0) * 3 for u, v in edges_with_flow]
            nx.draw_networkx_edges(self.flow_graph, pos, edgelist=edges_with_flow, 
                                  width=edge_width, edge_color='red', alpha=0.7)
        
        # Draw edges without flow (thin, gray)
        edges_no_flow = [(u, v) for u, v, data in self.flow_graph.edges(data=True) 
                        if data.get('flow', 0) == 0]
        if edges_no_flow:
            nx.draw_networkx_edges(self.flow_graph, pos, edgelist=edges_no_flow, 
                                  width=0.5, edge_color='gray', alpha=0.3, style='dashed')
        
        # Add edge labels (flow/capacity)
        edge_labels = {(u, v): f"{data.get('flow', 0)}/{data.get('capacity', 0)}" 
                      for u, v, data in self.flow_graph.edges(data=True)}
        nx.draw_networkx_edge_labels(self.flow_graph, pos, edge_labels=edge_labels, font_size=8)
        
        # Add node labels
        nx.draw_networkx_labels(self.flow_graph, pos, font_size=10)
        
        # Set plot properties
        ax.set_title(title)
        ax.axis('off')
        plt.tight_layout()
        
        # Save if path provided
        if save_path:
            plt.savefig(save_path, dpi=300, bbox_inches='tight')
        
        # Show if requested
        if show:
            plt.show()
        else:
            plt.close()

    def is_valid_move(self, module, new_x, new_y):
        """
        Check if a module can move to a new position while maintaining connectivity.
        
        Args:
            module: The module to move
            new_x, new_y: The new position coordinates
            
        Returns:
            bool: True if the move is valid, False otherwise
        """
        # Check if the destination is within grid bounds
        if new_x < 0 or new_x >= self.width or new_y < 0 or new_y >= self.height:
            return False
        
        # Check if the destination is empty or has a suitable structure module
        dest_module = self.grid[new_y][new_x]
        if not dest_module or dest_module.type != ModuleType.EMPTY:
            if dest_module.type == ModuleType.STRUCTURE and not dest_module.moving_module:
                # Can move onto a structure module if it's not occupied
                pass
            else:
                return False
        
        # Check if the module would still be connected after the move
        # For this, we'll check if it would be adjacent to any module after the move
        original_pos = (module.x, module.y)
        
        # Temporarily move the module to check connectivity
        module.x, module.y = new_x, new_y
        
        # Check if the module would be connected in the new position
        is_connected = self.is_connected(module)
        
        # Move the module back to its original position
        module.x, module.y = original_pos
        
        return is_connected

    def get_possible_moves(self, module):
        """
        Get all possible valid moves for a module.
        
        Args:
            module: The module to check moves for
            
        Returns:
            list: List of valid (x, y) positions the module can move to
        """
        valid_moves = []
        
        # Check all adjacent positions (including diagonals if allowed)
        for dx in [-1, 0, 1]:
            for dy in [-1, 0, 1]:
                # Skip the current position
                if dx == 0 and dy == 0:
                    continue
                    
                # Skip diagonal moves if not allowed
                if abs(dx) == 1 and abs(dy) == 1 and not self.allow_diagonal_moves:
                    continue
                    
                new_x, new_y = module.x + dx, module.y + dy
                
                if self.is_valid_move(module, new_x, new_y):
                    valid_moves.append((new_x, new_y))
        
        return valid_moves

    def move_module(self, module, new_x, new_y):
        """
        Move a module to a new position.
        
        Args:
            module: The module to move
            new_x, new_y: The new position coordinates
            
        Returns:
            bool: True if the move was successful, False otherwise
        """
        # Verify the move is valid
        if not self.is_valid_move(module, new_x, new_y):
            return False
        
        # Record the original position and type
        old_x, old_y = module.x, module.y
        old_type = module.type
        
        # Create an empty module for the old position if needed
        if f"E_{old_y}_{old_x}" not in self.modules:
            empty_module = Module(f"E_{old_y}_{old_x}", old_x, old_y, ModuleType.EMPTY)
            self.modules[f"E_{old_y}_{old_x}"] = empty_module
        
        # Check destination type
        dest_module = self.grid[new_y][new_x]
        
        if dest_module.type == ModuleType.EMPTY:
            # Moving to an empty space - update the grid references
            
            # Update the grid at the old position
            self.grid[old_y][old_x] = self.modules[f"E_{old_y}_{old_x}"]
            
            # Update the grid at the new position
            self.grid[new_y][new_x] = module
            
            # Update the module's coordinates and potentially type
            module.x, module.y = new_x, new_y
            
            # If this is an unused module being moved, change it to a bridge module
            if module.type == ModuleType.UNUSED:
                module.type = ModuleType.BRIDGE
            
        elif dest_module.type == ModuleType.STRUCTURE:
            # Moving onto a structure module - set the moving_module property
            dest_module.moving_module = module
            
            # Update the grid at the old position
            self.grid[old_y][old_x] = self.modules[f"E_{old_y}_{old_x}"]
            
            # Update the module's coordinates
            module.x, module.y = new_x, new_y
            
            # If this is an unused module being moved, change it to a bridge module
            if module.type == ModuleType.UNUSED:
                module.type = ModuleType.BRIDGE
        
        # Debug information
        print(f"Moved module from ({old_x}, {old_y}) to ({new_x}, {new_y})")
        print(f"Module type changed from {old_type} to {module.type}")
        
        # Return success
        return True

    def find_path(self, start_module, target_x, target_y, max_path_length=20):
        """
        Find a path from a module to a target position using BFS.
        
        Args:
            start_module: The starting module
            target_x, target_y: The target position coordinates
            max_path_length: Maximum path length to consider
            
        Returns:
            list: A list of (x, y) positions forming the path, or None if no path exists
        """
        # Initialize BFS data structures
        queue = deque([(start_module.x, start_module.y, [])])  # (x, y, path)
        visited = set([(start_module.x, start_module.y)])
        
        while queue:
            x, y, path = queue.popleft()
            
            # Check if we've reached the target
            if x == target_x and y == target_y:
                return path + [(x, y)]
            
            # Check if we've exceeded the maximum path length
            if len(path) >= max_path_length:
                continue
            
            # Try all possible moves from this position
            for dx in [-1, 0, 1]:
                for dy in [-1, 0, 1]:
                    # Skip the current position
                    if dx == 0 and dy == 0:
                        continue
                        
                    # Skip diagonal moves if not allowed
                    if abs(dx) == 1 and abs(dy) == 1 and not self.allow_diagonal_moves:
                        continue
                    
                    new_x, new_y = x + dx, y + dy
                    
                    # Skip if already visited or out of bounds
                    if (new_x, new_y) in visited or new_x < 0 or new_x >= self.width or new_y < 0 or new_y >= self.height:
                        continue
                    
                    # Check if the position is valid to move to
                    temp_module = copy.deepcopy(self.modules[f"M_L_0_0"])  # Create a temporary module for testing
                    temp_module.x, temp_module.y = x, y
                    
                    if self.is_valid_move(temp_module, new_x, new_y):
                        queue.append((new_x, new_y, path + [(x, y)]))
                        visited.add((new_x, new_y))
        
        # No path found
        return None

    def detect_bottlenecks(self):
        """
        Detect bottlenecks in the flow network.
        
        Returns:
            list: List of module IDs that are bottlenecks
        """
        # Ensure flow has been calculated
        if not hasattr(self.flow_graph, 'edges') or not any('flow' in data for _, _, data in self.flow_graph.edges(data=True)):
            self.calculate_max_flow()
        
        bottlenecks = []
        
        # Find edges that are at capacity
        for u, v, data in self.flow_graph.edges(data=True):
            if 'flow' in data and 'capacity' in data:
                if data['flow'] == data['capacity'] and data['flow'] > 0:
                    # This edge is at capacity - could be a bottleneck
                    if u != self.super_source and v != self.super_sink:
                        # Check if removing this edge would reduce the max flow
                        temp_graph = self.flow_graph.copy()
                        temp_graph[u][v]['capacity'] = 0
                        
                        # Recalculate flow with this edge disabled
                        temp_flow, _ = nx.maximum_flow(temp_graph, self.super_source, self.super_sink, 
                                                    flow_func=nx.algorithms.flow.edmonds_karp)
                        
                        # If the flow decreased, this is a bottleneck
                        current_flow_value = sum(data.get('flow', 0) for _, _, data in self.flow_graph.out_edges(self.super_source, data=True))
                        if temp_flow < current_flow_value:
                            bottlenecks.append((u, v))
        
        # Convert edge bottlenecks to module bottlenecks
        bottleneck_modules = set()
        for u, v in bottlenecks:
            if u in self.modules:
                bottleneck_modules.add(u)
            if v in self.modules:
                bottleneck_modules.add(v)
        
        return list(bottleneck_modules)

    def verify_bridge_placement(self, bridge_positions):
        """
        Verify if placing bridge modules at the given positions would create valid paths.
        
        Args:
            bridge_positions: List of (x, y) positions for the bridge
            
        Returns:
            bool: True if the bridge would connect left and right structure blocks
        """
        # Get the leftmost and rightmost positions of the bridge
        leftmost = min(bridge_positions, key=lambda pos: pos[0])
        rightmost = max(bridge_positions, key=lambda pos: pos[0])
        
        # Check if the leftmost bridge position is adjacent to the left structure block
        left_x, left_y = leftmost
        left_adjacent = False
        
        # Check all adjacent positions to the leftmost bridge position
        for dx, dy in [(0, 1), (1, 0), (0, -1), (-1, 0), (1, 1), (1, -1), (-1, -1), (-1, 1)]:
            adj_x, adj_y = left_x + dx, left_y + dy
            
            # Check if this position is within bounds
            if 0 <= adj_x < self.width and 0 <= adj_y < self.height:
                adj_module = self.grid[adj_y][adj_x]
                # Check if it's a structure module in the left block (x < 5)
                if adj_module and adj_module.type == ModuleType.STRUCTURE and adj_module.x < 5:
                    left_adjacent = True
                    break
        
        # Check if the rightmost bridge position is adjacent to the right structure block
        right_x, right_y = rightmost
        right_adjacent = False
        
        # Check all adjacent positions to the rightmost bridge position
        for dx, dy in [(0, 1), (1, 0), (0, -1), (-1, 0), (1, 1), (1, -1), (-1, -1), (-1, 1)]:
            adj_x, adj_y = right_x + dx, right_y + dy
            
            # Check if this position is within bounds
            if 0 <= adj_x < self.width and 0 <= adj_y < self.height:
                adj_module = self.grid[adj_y][adj_x]
                # Check if it's a structure module in the right block (x >= 8)
                if adj_module and adj_module.type == ModuleType.STRUCTURE and adj_module.x >= 8:
                    right_adjacent = True
                    break
        
        # The bridge is valid if it connects both left and right structure blocks
        return left_adjacent and right_adjacent
    
    def create_connected_bridge(self, row, min_x=5, max_x=7):
        """
        Create a bridge in the specified row that connects to both structure blocks.
        
        Args:
            row: The row to create the bridge in
            min_x, max_x: The x-coordinate range for the bridge
            
        Returns:
            list: List of bridge modules that were created, or empty list if unsuccessful
        """
        # Define the positions for the bridge
        bridge_positions = [(x, row) for x in range(min_x, max_x + 1)]
        
        # Verify if these positions would create a valid bridge
        if not self.verify_bridge_placement(bridge_positions):
            print(f"Cannot create a bridge in row {row} - it would not connect properly")
            return []
        
        # Check if all positions are empty
        for x, y in bridge_positions:
            if self.grid[y][x].type != ModuleType.EMPTY:
                print(f"Cannot create a bridge in row {row} - position ({x}, {y}) is not empty")
                return []
        
        # Find unused modules to move to these positions
        unused_modules = [m for m in self.bridge_candidates if m.type == ModuleType.UNUSED]
        
        # Check if we have enough unused modules
        if len(unused_modules) < len(bridge_positions):
            print(f"Not enough unused modules to create a bridge in row {row}")
            return []
        
        # Move unused modules to bridge positions
        bridge_modules = []
        for i, (x, y) in enumerate(bridge_positions):
            module = unused_modules[i]
            print(f"Moving module {module.id} from ({module.x}, {module.y}) to ({x}, {y})...")
            
            if self.move_module(module, x, y):
                bridge_modules.append(module)
                # Ensure it's marked as bridge type
                module.type = ModuleType.BRIDGE
                
                # Visualize after each movement to show the progress
                self.visualize_grid(f"After Moving Module to Position ({x}, {y})", 
                                   save_path=f"images_2d/simulation/05_movement_{i+1}.png",
                                   show=False)
            else:
                print(f"Failed to move module to ({x}, {y})")
        
        # If we successfully moved all modules, validate the bridge
        if len(bridge_modules) == len(bridge_positions):
            print(f"Successfully created a bridge in row {row}")
            
            # Rebuild the flow graph to include the new bridge
            self.flow_graph = nx.DiGraph()
            self.build_flow_graph()
            
            # Calculate the new flow to see if it increased
            flow_value, _ = self.calculate_max_flow()
            print(f"Flow value after bridge creation: {flow_value}")
            
            # Visualize the flow with the new bridge
            self.visualize_flow(f"Flow After Bridge in Row {row}", 
                               save_path=f"images_2d/simulation/flow_after_bridge_row_{row}.png",
                               show=False)
            
            return bridge_modules
        
        return []

    def verify_path_exists(self, source, target):
        """
        Verify if a path exists from a source to a target in the flow graph.
        
        Args:
            source: Source module
            target: Target module
            
        Returns:
            bool: True if a path exists, False otherwise
        """
        # Ensure flow graph is built
        if not self.flow_graph or len(self.flow_graph.edges) == 0:
            self.build_flow_graph()
        
        # Check if there's a path from source to target
        return nx.has_path(self.flow_graph, source.id, target.id)
    
    def verify_all_paths(self):
        """
        Verify if paths exist from all sources to all targets.
        
        Returns:
            dict: Dictionary mapping (source_id, target_id) to boolean path existence
        """
        # Ensure flow graph is built
        if not self.flow_graph or len(self.flow_graph.edges) == 0:
            self.build_flow_graph()
        
        path_exists = {}
        
        # Check all source-target pairs
        for source in self.source_modules:
            for target in self.target_positions:
                path_exists[(source.id, target.id)] = self.verify_path_exists(source, target)
        
        # Print summary
        valid_paths = sum(1 for exists in path_exists.values() if exists)
        total_paths = len(path_exists)
        print(f"Found {valid_paths} valid paths out of {total_paths} possible source-target pairs")
        
        return path_exists

    def are_positions_empty(self, positions):
        """
        Check if all given positions are empty and within grid bounds.
        
        Args:
            positions: List of (x, y) coordinate tuples to check
            
        Returns:
            bool: True if all positions are empty, False otherwise
        """
        for x, y in positions:
            # Check if position is within grid bounds
            if not (0 <= x < self.width and 0 <= y < self.height):
                return False
                
            # Check if position is empty
            if self.grid[y][x].type != ModuleType.EMPTY:
                return False
                
        return True
    
    def evaluate_bridge_location(self, bridge_positions):
        """
        Simulate placing a bridge at the given positions and evaluate flow improvement.
        
        Args:
            bridge_positions: List of (x, y) positions for the proposed bridge
            
        Returns:
            float: Flow improvement (new_flow - current_flow), or -1 if invalid
        """
        # Validate input
        if not bridge_positions:
            return -1
            
        # Calculate current flow as baseline
        current_flow, _ = self.calculate_max_flow()
        
        # Check if positions are valid for bridge placement
        if not self.verify_bridge_placement(bridge_positions) or not self.are_positions_empty(bridge_positions):
            return -1
            
        # Create a temporary copy of the system for simulation
        temp_system = copy.deepcopy(self)
        
        # Find unused modules to simulate bridge creation
        unused_modules = [m for m in temp_system.bridge_candidates if m.type == ModuleType.UNUSED]
        
        # Check if we have enough unused modules
        if len(unused_modules) < len(bridge_positions):
            return -1
            
        # Place bridge modules in the temporary system
        for i, (x, y) in enumerate(bridge_positions):
            module = unused_modules[i]
            # Simply teleport the module (don't need to simulate movement for evaluation)
            module.x, module.y = x, y
            module.type = ModuleType.BRIDGE
            temp_system.grid[y][x] = module
            
        # Rebuild flow graph in temporary system
        temp_system.flow_graph = nx.DiGraph()
        temp_system.build_flow_graph()
        
        # Calculate new flow
        new_flow, _ = temp_system.calculate_max_flow()
        
        # Return improvement
        return new_flow - current_flow

    def iterative_bottleneck_optimization(self, max_iterations=5, min_improvement=0, visualization_dir=None):
        """
        Iteratively identify bottlenecks and create bridges to address them.
        
        This method implements an adaptive optimization approach that:
        1. Detects current bottlenecks in the flow network
        2. Evaluates potential bridges around each bottleneck
        3. Creates the bridge with the highest expected flow improvement
        4. Repeats until no more beneficial bridges can be created
        
        Args:
            max_iterations: Maximum number of optimization iterations
            min_improvement: Minimum required flow improvement to continue
            visualization_dir: Directory to save visualization images (optional)
            
        Returns:
            tuple: (created_bridges, total_improvement)
                - created_bridges: List of dictionaries with bridge information
                - total_improvement: Overall flow improvement achieved
        """
        initial_flow, _ = self.calculate_max_flow()
        created_bridges = []
        current_flow = initial_flow
        iteration_visualizations = []
        
        print(f"Starting iterative optimization with initial flow: {initial_flow}")
        
        for iteration in range(max_iterations):
            print(f"\n--- Iteration {iteration+1}/{max_iterations} ---")
            
            # 1. Detect bottlenecks
            bottlenecks = self.detect_bottlenecks()
            if not bottlenecks:
                print("No bottlenecks detected - network is optimized!")
                break
                
            print(f"Detected bottlenecks: {bottlenecks}")
            
            # 2. For each bottleneck, identify potential bypass options
            best_bridge = None
            best_improvement = 0
            
            for bottleneck_id in bottlenecks:
                bottleneck = self.modules.get(bottleneck_id)
                if not bottleneck:
                    continue
                    
                print(f"Analyzing bottleneck: {bottleneck_id} at ({bottleneck.x}, {bottleneck.y})")
                
                # Find rows adjacent to bottleneck for potential bridges
                for offset in [-1, 1]:  # Check one row above and below
                    row = bottleneck.y + offset
                    
                    if 0 <= row < self.height:  # Check row is within grid bounds
                        # Create potential bridge positions
                        bridge_positions = [(x, row) for x in range(5, 8)]
                        
                        # 3. Evaluate potential bridge at this location
                        improvement = self.evaluate_bridge_location(bridge_positions)
                        
                        print(f"  - Row {row}: Expected improvement = {improvement}")
                        
                        if improvement > best_improvement:
                            best_improvement = improvement
                            best_bridge = {'row': row, 'positions': bridge_positions, 'improvement': improvement}
            
            # 4. If we found a beneficial bridge, create it
            if best_bridge and best_improvement > min_improvement:
                print(f"\nCreating bridge in row {best_bridge['row']} for expected improvement of {best_bridge['improvement']}")
                
                # Actually create the bridge
                bridge_modules = self.create_connected_bridge(best_bridge['row'])
                
                if bridge_modules:
                    bridge_info = {
                        'row': best_bridge['row'],
                        'modules': [m.id for m in bridge_modules],
                        'improvement': best_improvement,
                        'iteration': iteration + 1
                    }
                    created_bridges.append(bridge_info)
                    
                    # Update current flow
                    current_flow, _ = self.calculate_max_flow()
                    actual_improvement = current_flow - (initial_flow + sum(b['improvement'] for b in created_bridges[:-1]))
                    print(f"New flow after bridge creation: {current_flow}")
                    print(f"Actual improvement: {actual_improvement} (expected: {best_improvement})")
                    
                    # Save visualization if directory provided
                    if visualization_dir:
                        os.makedirs(visualization_dir, exist_ok=True)
                        vis_path = f"{visualization_dir}/iteration_{iteration+1}_bridge_row_{best_bridge['row']}.png"
                        self.visualize_grid(f"After Bridge in Row {best_bridge['row']} (Iteration {iteration+1})", 
                                          save_path=vis_path, show=False)
                        
                        # Visualize flow with new bridge
                        flow_vis_path = f"{visualization_dir}/iteration_{iteration+1}_flow.png"
                        self.visualize_flow(f"Flow After Iteration {iteration+1}", 
                                         save_path=flow_vis_path, show=False)
                        
                        iteration_visualizations.append((vis_path, flow_vis_path))
                else:
                    print("Failed to create bridge - breaking optimization loop")
                    break
            else:
                print(f"No beneficial bridges found (best improvement: {best_improvement})")
                break
        
        total_improvement = current_flow - initial_flow
        print(f"\nOptimization complete:")
        print(f"- Initial flow: {initial_flow}")
        print(f"- Final flow: {current_flow}")
        print(f"- Total improvement: +{total_improvement}")
        print(f"- Bridges created: {len(created_bridges)}")
        
        return created_bridges, total_improvement

# Example usage
if __name__ == "__main__":
    # Create a 13x9 grid for our example
    system = DynamicBridgeSystem(13, 9)
    
    # Initialize with the example configuration
    system.initialize_from_example()
    
    # Create images directory if it doesn't exist
    if not os.path.exists("images_2d"):
        os.makedirs("images_2d")
    
    # Create simulation directory for step-by-step images
    simulation_dir = "images_2d/simulation"
    if not os.path.exists(simulation_dir):
        os.makedirs(simulation_dir)
    
    # Visualize the initial state and save it
    system.visualize_grid("Initial Configuration", 
                       save_path=f"{simulation_dir}/01_initial_configuration.png")
    
    print("Grid initialized. Check the saved visualization in images_2d/simulation/")
    
    # Calculate maximum flow
    print("Calculating maximum flow...")
    flow_value, flow_dict = system.calculate_max_flow()
    print(f"Maximum flow value: {flow_value}")
    
    # Visualize the flow
    system.visualize_flow("Initial Flow Network", 
                       save_path=f"{simulation_dir}/02_initial_flow.png")
    
    # Identify unused modules
    print("Identifying unused modules...")
    unused_modules = system.identify_unused_modules()
    print(f"Found {len(unused_modules)} unused modules that can be repurposed for bridges")
    
    # Visualize the grid with unused modules highlighted
    system.visualize_grid("Configuration with Unused Modules Identified", 
                       save_path=f"{simulation_dir}/03_unused_modules_identified.png")
    
    # Verify initial path connectivity
    print("\nVerifying initial path connectivity...")
    initial_paths = system.verify_all_paths()
    
    # Create a directory for optimization iterations
    optimization_dir = f"{simulation_dir}/optimization"
    if not os.path.exists(optimization_dir):
        os.makedirs(optimization_dir)
    
    # Run iterative bottleneck optimization
    print("\nStarting iterative bottleneck optimization...")
    created_bridges, improvement = system.iterative_bottleneck_optimization(
        max_iterations=3,
        min_improvement=0,
        visualization_dir=optimization_dir
    )
    
    # Final visualization showing all bridges
    system.visualize_grid("Final Configuration with Optimized Bridges", 
                       save_path=f"{simulation_dir}/06_final_bridges.png")
    
    # Visualize the improved flow
    system.visualize_flow("Final Flow Network with Optimized Bridges", 
                       save_path=f"{simulation_dir}/07_flow_with_bridges.png")
    
    # Generate a summary of created bridges
    print("\nBridge Creation Summary:")
    for i, bridge in enumerate(created_bridges):
        print(f"Bridge {i+1} in row {bridge['row']} (Iteration {bridge['iteration']}):")
        print(f"- Module IDs: {bridge['modules']}")
        print(f"- Expected improvement: {bridge['improvement']}")
    
    print("\nAnalysis and bridge construction complete.")
    print(f"Maximum flow increased from {flow_value} to {flow_value + improvement}")
    print("Check the saved visualizations in the images_2d/simulation directory.")
    print("Press Enter to continue...")
    input()  # Wait for user input before closing <|MERGE_RESOLUTION|>--- conflicted
+++ resolved
@@ -264,62 +264,23 @@
         for i, module1 in enumerate(structure_modules):
             for module2 in structure_modules[i+1:]:
                 if module1.is_adjacent_to(module2):
-<<<<<<< HEAD
-                    # Determine capacity based on module types and IDs
-                    if module1.id in original_bridge_ids or module2.id in original_bridge_ids:
-                        # Original bridge modules have very limited capacity (0.5)
-                        capacity = 1
-                    elif module1.type == ModuleType.BRIDGE or module2.type == ModuleType.BRIDGE:
-                        # New bridge modules have capacity 1
-                        capacity = 1
-                    else:
-                        # Regular structure modules have capacity 10
-                        capacity = 10
-                    
-                    # Add bidirectional edges with appropriate capacity
-                    self.flow_graph.add_edge(module1.id, module2.id, capacity=capacity)
-                    self.flow_graph.add_edge(module2.id, module1.id, capacity=capacity)
-=======
                     # Add bidirectional edges with capacity 10 (increased from 1)
                     self.flow_graph.add_edge(module1.id, module2.id, capacity=1)
                     self.flow_graph.add_edge(module2.id, module1.id, capacity=1)
->>>>>>> e3ab1bde
         
         # Connect sources to adjacent structure modules
         for source in self.source_modules:
             adjacent_modules = self.get_adjacent_modules(source)
             for adj in adjacent_modules:
                 if adj.type in [ModuleType.STRUCTURE, ModuleType.BRIDGE]:
-<<<<<<< HEAD
-                    # Determine capacity based on module ID
-                    if adj.id in original_bridge_ids:
-                        capacity = 0.5
-                    elif adj.type == ModuleType.BRIDGE:
-                        capacity = 1
-                    else:
-                        capacity = 10
-                    self.flow_graph.add_edge(source.id, adj.id, capacity=capacity)
-=======
                     self.flow_graph.add_edge(source.id, adj.id, capacity=1)  # Increased from 1
->>>>>>> e3ab1bde
         
         # Connect targets to adjacent structure modules
         for target in self.target_positions:
             adjacent_modules = self.get_adjacent_modules(target)
             for adj in adjacent_modules:
                 if adj.type in [ModuleType.STRUCTURE, ModuleType.BRIDGE]:
-<<<<<<< HEAD
-                    # Determine capacity based on module ID
-                    if adj.id in original_bridge_ids:
-                        capacity = 0.5
-                    elif adj.type == ModuleType.BRIDGE:
-                        capacity = 1
-                    else:
-                        capacity = 10
-                    self.flow_graph.add_edge(adj.id, target.id, capacity=capacity)
-=======
                     self.flow_graph.add_edge(adj.id, target.id, capacity=1)  # Increased from 1
->>>>>>> e3ab1bde
         
         return self.flow_graph
 
